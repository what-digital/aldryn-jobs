# -*- coding: utf-8 -*-

from __future__ import unicode_literals

import reversion

from django import get_version
from django.conf import settings
from django.contrib.auth import get_user_model
from django.contrib.auth.models import Group
from django.contrib.sites.models import get_current_site
from django.core.urlresolvers import reverse, NoReverseMatch
from django.db import models
from django.db.models.signals import pre_delete
from django.dispatch.dispatcher import receiver
from django.http import Http404
from django.utils.encoding import force_text, python_2_unicode_compatible
from django.utils.importlib import import_module
from django.utils.timezone import now
from django.utils.translation import ugettext_lazy as _
from djangocms_text_ckeditor.fields import HTMLField

from aldryn_reversion.core import version_controlled_content
from aldryn_apphooks_config.managers.parler import (
    AppHookConfigTranslatableManager
)

from cms.models import CMSPlugin
from cms.models.fields import PlaceholderField
from cms.utils.i18n import force_language
from distutils.version import StrictVersion
from emailit.api import send_mail
from functools import partial
from os.path import join as join_path
from parler.models import TranslatableModel, TranslatedFields
from reversion.revisions import RegistrationError
from sortedm2m.fields import SortedManyToManyField
from uuid import uuid4

from .cms_appconfig import JobsConfig
from .managers import NewsletterSignupManager, JobOpeningsManager
from .utils import get_valid_filename

strict_version = StrictVersion(get_version())


def get_user_model_for_fields():
    if strict_version < StrictVersion('1.7.0'):
        return get_user_model()
    else:
        return getattr(settings, 'AUTH_USER_MODEL', 'auth.User')

# We should check if user model is registered, since we're following on that
# relation for EventCoordinator model, if not - register it to
# avoid RegistrationError when registering models that refer to it.
user_model = get_user_model_for_fields()

if strict_version < StrictVersion('1.7.0'):
    # Prior to 1.7 it is pretty straight forward
    revision_manager = reversion.default_revision_manager
    if user_model not in revision_manager.get_registered_models():
        reversion.register(user_model)
else:
    # otherwise it is a pain, but thanks to solution of getting model from
    # https://github.com/django-oscar/django-oscar/commit/c479a1983f326a9b059e157f85c32d06a35728dd  # NOQA
    # we can do almost the same thing from the different side.
    from django.apps import apps
    from django.apps.config import MODELS_MODULE_NAME
    from django.core.exceptions import AppRegistryNotReady

    def get_model(app_label, model_name):
        """
        Fetches a Django model using the app registry.
        This doesn't require that an app with the given app label exists,
        which makes it safe to call when the registry is being populated.
        All other methods to access models might raise an exception about the
        registry not being ready yet.
        Raises LookupError if model isn't found.
        """
        try:
            return apps.get_model(app_label, model_name)
        except AppRegistryNotReady:
            if apps.apps_ready and not apps.models_ready:
                # If this function is called while `apps.populate()` is
                # loading models, ensure that the module that defines the
                # target model has been imported and try looking the model up
                # in the app registry. This effectively emulates
                # `from path.to.app.models import Model` where we use
                # `Model = get_model('app', 'Model')` instead.
                app_config = apps.get_app_config(app_label)
                # `app_config.import_models()` cannot be used here because it
                # would interfere with `apps.populate()`.
                import_module('%s.%s' % (app_config.name, MODELS_MODULE_NAME))
                # In order to account for case-insensitivity of model_name,
                # look up the model through a private API of the app registry.
                return apps.get_registered_model(app_label, model_name)
            else:
                # This must be a different case (e.g. the model really doesn't
                # exist). We just re-raise the exception.
                raise

    # now get the real user model
    model_app_name, model_model = user_model.split('.')
    user_model_object = get_model(model_app_name, model_model)
    # and try to register, if we have a registration error - that means that
    # it has been registered already
    try:
        reversion.register(user_model_object)
    except RegistrationError:
        pass


def default_jobs_attachment_upload_to(instance, filename):
    date = now().strftime('%Y/%m')
    return join_path(
        'attachments', date, str(uuid4()), get_valid_filename(filename)
    )


jobs_attachment_upload_to = getattr(
    settings, 'ALDRYN_JOBS_ATTACHMENT_UPLOAD_DIR',
    default_jobs_attachment_upload_to
)

jobs_attachment_storage = getattr(
    settings, 'ALDRYN_JOBS_ATTACHMENT_STORAGE', None
)

JobApplicationFileField = partial(
    models.FileField,
    max_length=200,
    blank=True,
    null=True,
    upload_to=jobs_attachment_upload_to,
    storage=jobs_attachment_storage
)


@version_controlled_content(follow=['supervisors', 'app_config'])
@python_2_unicode_compatible
class JobCategory(TranslatableModel):
    translations = TranslatedFields(
        name=models.CharField(_('Name'), max_length=255),
        slug=models.SlugField(_('Slug'), max_length=255, blank=True,
            help_text=_('Auto-generated. Used in the URL. If changed, the URL'
                        ' will change. Clean it to have it re-created.')),
        meta={'unique_together': [['slug', 'language_code']]}
    )

    supervisors = models.ManyToManyField(
        get_user_model_for_fields(), verbose_name=_('Supervisors'),
        # FIXME: This is mis-named should be "job_categories"?
        related_name='job_opening_categories',
        help_text=_('Those people will be notified via e-mail when new '
                    'application arrives.'),
        blank=True
    )
    app_config = models.ForeignKey(JobsConfig,
        verbose_name=_('app_config'), null=True)

    ordering = models.IntegerField(_('Ordering'), default=0)

    objects = AppHookConfigTranslatableManager()

    class Meta:
        verbose_name = _('Job category')
        verbose_name_plural = _('Job categories')
        ordering = ['ordering']

    def __str__(self):
        return self.safe_translation_getter('name', str(self.pk))

    def get_absolute_url(self, language=None):
        language = language or self.get_current_language()
        slug = self.safe_translation_getter('slug', language_code=language)
        if self.app_config_id:
            namespace = self.app_config.namespace
        else:
            namespace = 'aldryn_jobs'
        with force_language(language):
            try:
                if not slug:
                    return reverse('{0}:job-opening-list'.format(namespace))
                kwargs = {'category_slug': slug}
                return reverse(
                    '{0}:category-job-opening-list'.format(namespace),
                    kwargs=kwargs,
                    current_app=self.app_config.namespace
                )
            except NoReverseMatch:
                return "/%s/" % language

    def get_notification_emails(self):
        return self.supervisors.values_list('email', flat=True)


@version_controlled_content(follow=['category'])
@python_2_unicode_compatible
class JobOpening(TranslatableModel):
    translations = TranslatedFields(
        title=models.CharField(_('Title'), max_length=255),
        slug=models.SlugField(_('Slug'), max_length=255, blank=True,
            help_text=_('Auto-generated. Used in the URL. If changed, the URL '
                        'will change. Clean it to have it re-created.')),
        lead_in=HTMLField(_('Lead in'), blank=True,
            help_text=_('Will be displayed in lists')),
        meta={'unique_together': [['slug', 'language_code']]}
    )

    content = PlaceholderField('Job Opening Content')
    category = models.ForeignKey(JobCategory, verbose_name=_('Category'),
        related_name='jobs')
    created = models.DateTimeField(auto_now_add=True)
    is_active = models.BooleanField(_('Active'), default=True)
    publication_start = models.DateTimeField(_('Published since'),
        null=True, blank=True)
    publication_end = models.DateTimeField(_('Published until'),
        null=True, blank=True)
    can_apply = models.BooleanField(_('Viewer can apply for the job'),
        default=True)

    objects = JobOpeningsManager()

    class Meta:
        verbose_name = _('Job opening')
        verbose_name_plural = _('Job openings')
        ordering = ['category__ordering', 'category', '-created']

    def __str__(self):
        return self.safe_translation_getter('title', str(self.pk))

    def get_absolute_url(self, language=None):
        language = language or self.get_current_language()
        slug = self.safe_translation_getter('slug', language_code=language)
        category_slug = self.category.safe_translation_getter(
            'slug', language_code=language
        )
        namespace = getattr(
            self.category.app_config, "namespace", "aldryn_jobs")
        with force_language(language):
            try:
                # FIXME: does not looks correct return category url here
                if not slug:
                    return self.category.get_absolute_url(language=language)
                kwargs = {
                    'category_slug': category_slug,
                    'job_opening_slug': slug,
                }
                return reverse(
                    '{0}:job-opening-detail'.format(namespace),
                    kwargs=kwargs,
                    current_app=self.category.app_config.namespace
                )
            except NoReverseMatch:
                # FIXME: this is wrong, if have some problem in reverse
                #        we should know
                return "/%s/" % language

    def get_active(self):
        return all([
            self.is_active,
            self.publication_start is None or self.publication_start <= now(),
            self.publication_end is None or self.publication_end > now()
        ])

    def get_notification_emails(self):
        return self.category.get_notification_emails()


@version_controlled_content(follow=['job_opening'])
@python_2_unicode_compatible
class JobApplication(models.Model):
    # FIXME: Gender is not the same as salutation.
    MALE = 'male'
    FEMALE = 'female'

    SALUTATION_CHOICES = (
        (MALE, _('Mr.')),
        (FEMALE, _('Mrs.')),
    )

    job_opening = models.ForeignKey(JobOpening)
    salutation = models.CharField(_('Salutation'),
        max_length=20, blank=True, choices=SALUTATION_CHOICES, default=MALE)
    first_name = models.CharField(_('First name'), max_length=20)
    last_name = models.CharField(_('Last name'), max_length=20)
    email = models.EmailField(_('E-mail'))
    cover_letter = models.TextField(_('Cover letter'), blank=True)
    created = models.DateTimeField(_('created'), auto_now_add=True)
    is_rejected = models.BooleanField(_('rejected?'), default=False)
    rejection_date = models.DateTimeField(_('rejection date'),
        null=True, blank=True)

    class Meta:
        ordering = ['-created']

    def __str__(self):
        return self.get_full_name()

    def get_full_name(self):
        full_name = ' '.join([self.first_name, self.last_name])
        return full_name.strip()


@receiver(pre_delete, sender=JobApplication)
def cleanup_attachments(sender, instance, **kwargs):
    for attachment in instance.attachments.all():
        if attachment:
            attachment.file.delete(False)


@version_controlled_content(follow=['application'])
class JobApplicationAttachment(models.Model):
    application = models.ForeignKey(JobApplication, related_name='attachments')
    file = JobApplicationFileField()


@version_controlled_content
@python_2_unicode_compatible
class NewsletterSignup(models.Model):
    recipient = models.EmailField(_('recipient'), unique=True)
    default_language = models.CharField(_('language'), blank=True,
        default='', max_length=32, choices=settings.LANGUAGES)
    signup_date = models.DateTimeField(auto_now_add=True)
    is_verified = models.BooleanField(default=False)
    is_disabled = models.BooleanField(default=False)
    confirmation_key = models.CharField(max_length=40, unique=True)

    app_config = models.ForeignKey(JobsConfig, verbose_name=_('app_config'),
        null=True)

    objects = NewsletterSignupManager()

    def get_absolute_url(self):
        kwargs = {'key': self.confirmation_key}
        with force_language(self.default_language):
            try:
                url = reverse(
                    '{0}:confirm_newsletter_email'.format(
                        self.app_config.namespace),
                    kwargs=kwargs
                )
            except NoReverseMatch:
                try:
                    url = reverse(
                        '{0}:confirm_newsletter_not_found'.format(
                            self.app_config.namespace))
                except NoReverseMatch:
                    raise Http404()
        return url

    def reset_confirmation(self):
        """ Reset the confirmation key.

        Note that the old key won't work anymore
        """
        update_fields = ['confirmation_key', ]
        self.confirmation_key = NewsletterSignup.objects.generate_random_key()
        # check if user was in the mailing list but then disabled newsletter
        # and now wants to get it again
        if self.is_verified and self.is_disabled:
            self.is_disabled = False
            self.is_verified = False
            update_fields.extend(['is_disabled', 'is_verified'])
        self.save(update_fields=update_fields)
        self.send_newsletter_confirmation_email()

    def send_newsletter_confirmation_email(self, request=None):
        context = {
            'data': self,
            'full_name': None,
        }
        # check if we have a user somewhere
        user = None
        if hasattr(self, 'user'):
            user = self.user
        elif request is not None and request.user.is_authenticated():
            user = request.user
        elif self.related_user.filter(signup__pk=self.pk):
            user = self.related_user.filter(signup__pk=self.pk).get()

        if user:
            context['full_name'] = user.get_full_name()

        # get site domain
        full_link = '{0}{1}'.format(
            get_current_site(request).domain,
            self.get_absolute_url()
        )
        context['link'] = self.get_absolute_url()
        context['full_link'] = full_link
        # build url
        send_mail(recipients=[self.recipient],
                  context=context,
                  language=self.default_language,
                  template_base='aldryn_jobs/emails/newsletter_confirmation')

    def confirm(self):
        """
        Confirms NewsletterSignup, excepts that is_verified is checked before
        calling this method.
        """
        self.is_verified = True
        self.save(update_fields=['is_verified', ])

    def disable(self):
        self.is_disabled = True
        self.save(update_fields=['is_disabled', ])

    def __str__(self):
        return '{0} / {1}'.format(self.recipient, self.app_config)


@version_controlled_content(follow=['signup', 'user'])
@python_2_unicode_compatible
class NewsletterSignupUser(models.Model):
    signup = models.ForeignKey(NewsletterSignup, related_name='related_user')
    user = models.ForeignKey(get_user_model_for_fields(),
        related_name='newsletter_signup')

    def get_full_name(self):
        return self.user.get_full_name()

    def __str__(self):
        return 'link to user {0}'.format(self.get_full_name())


class BaseJobsPlugin(CMSPlugin):
    app_config = models.ForeignKey(JobsConfig, verbose_name=_('app_config'),
        null=True, help_text=_(
            'Select appropriate add-on configuration for this plugin.'))

    class Meta:
        abstract = True


@python_2_unicode_compatible
class JobListPlugin(BaseJobsPlugin):
    """ Store job list for JobListPlugin. """
    jobopenings = SortedManyToManyField(JobOpening, blank=True, null=True,
        help_text=_("Select Job Openings to show or don't select any to show "
                    "last job openings. Note that Job Openings form different "
                    "app config would be ignored."))

<<<<<<< HEAD
    def job_offers(self, namespace):
=======
    def job_openings(self):
>>>>>>> 99373f99
        """
        Return the selected JobOpening for JobListPlugin.

        If no JobOpening are selected, return all active events for namespace
        and language.
        """
<<<<<<< HEAD
        if self.joboffers.exists():
            return self.joboffers.filter(
                category__app_config__namespace=namespace).active()
=======
        if self.jobopenings.exists():
            return self.jobopenings.all()
>>>>>>> 99373f99

        return (
            JobOpening.objects.filter(category__app_config=self.app_config)
                              .language(self.language)
                              .translated(self.language)
                              .active()
        )

    def __str__(self):
        return force_text(self.pk)

    def copy_relations(self, oldinstance):
        self.jobopenings = oldinstance.jobopenings.all()


class JobCategoriesPlugin(BaseJobsPlugin):

    def __str__(self):
        return _('%s categories') % (self.app_config.get_app_title(), )

    @property
    def categories(self):
        return (
            JobCategory.objects
                       .namespace(self.app_config.namespace)
                       .filter(jobs=True)
                       .annotate(count=models.Count('jobs'))
                       .order_by('ordering', '-count', 'translations__name')
        )


class JobNewsletterRegistrationPlugin(BaseJobsPlugin):
    mail_to_group = models.ManyToManyField(
        Group, verbose_name=_('Notification to'),
        blank=True,
        help_text=_('If user successfuly completed registration.<br/>'
            'Notification would be sent to users from selected groups<br/>'
            'Leave blank to disable notifications.<br/>'))

    def copy_relations(self, oldinstance):
        self.mail_to_group = oldinstance.mail_to_group.all()<|MERGE_RESOLUTION|>--- conflicted
+++ resolved
@@ -442,25 +442,16 @@
                     "last job openings. Note that Job Openings form different "
                     "app config would be ignored."))
 
-<<<<<<< HEAD
     def job_offers(self, namespace):
-=======
-    def job_openings(self):
->>>>>>> 99373f99
         """
         Return the selected JobOpening for JobListPlugin.
 
         If no JobOpening are selected, return all active events for namespace
         and language.
         """
-<<<<<<< HEAD
         if self.joboffers.exists():
             return self.joboffers.filter(
                 category__app_config__namespace=namespace).active()
-=======
-        if self.jobopenings.exists():
-            return self.jobopenings.all()
->>>>>>> 99373f99
 
         return (
             JobOpening.objects.filter(category__app_config=self.app_config)
