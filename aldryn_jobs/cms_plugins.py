# -*- coding: utf-8 -*-
from django.utils.translation import ugettext_lazy as _

from cms.plugin_base import CMSPluginBase
from cms.plugin_pool import plugin_pool

<<<<<<< HEAD
from .models import JobListPlugin
=======
from aldryn_jobs import models
from .forms import NewsletterSignupForm
>>>>>>> 7be6b1ea


class JobList(CMSPluginBase):
    module = "Jobs"
    render_template = 'aldryn_jobs/plugins/latest_entries.html'
    name = _('Job List')
    model = JobListPlugin

    def render(self, context, instance, placeholder):
        import ipdb;ipdb.set_trace()
        context['instance'] = instance
        return context


class JobNewsletter(CMSPluginBase):
    module = 'Jobs'
    render_template = 'aldryn_jobs/plugins/newsletter_registration.html'
    name = _('Form for Newsletter')
    model = models.JobNewsletterRegistrationPlugin

    def render(self, context, instance, placeholder):
        context['instance'] = instance
        # if there is data for form (i.e validation errors) render that form with data.
        # explicitly check that request POST has the right data.
        request = context.get('request')
        if request is not None and request.POST.get('recipient'):
            context['form'] = NewsletterSignupForm(request.POST)
        else:
            context['form'] = NewsletterSignupForm()
        return context


plugin_pool.register_plugin(JobList)
plugin_pool.register_plugin(JobNewsletter)<|MERGE_RESOLUTION|>--- conflicted
+++ resolved
@@ -4,12 +4,8 @@
 from cms.plugin_base import CMSPluginBase
 from cms.plugin_pool import plugin_pool
 
-<<<<<<< HEAD
-from .models import JobListPlugin
-=======
-from aldryn_jobs import models
+from .models import JobListPlugin, JobNewsletterRegistrationPlugin
 from .forms import NewsletterSignupForm
->>>>>>> 7be6b1ea
 
 
 class JobList(CMSPluginBase):
@@ -19,7 +15,6 @@
     model = JobListPlugin
 
     def render(self, context, instance, placeholder):
-        import ipdb;ipdb.set_trace()
         context['instance'] = instance
         return context
 
@@ -28,12 +23,13 @@
     module = 'Jobs'
     render_template = 'aldryn_jobs/plugins/newsletter_registration.html'
     name = _('Form for Newsletter')
-    model = models.JobNewsletterRegistrationPlugin
+    model = JobNewsletterRegistrationPlugin
 
     def render(self, context, instance, placeholder):
         context['instance'] = instance
-        # if there is data for form (i.e validation errors) render that form with data.
-        # explicitly check that request POST has the right data.
+        # if there is data for form (i.e validation errors) render that
+        # form with data. explicitly check that request POST has the right
+        # data.
         request = context.get('request')
         if request is not None and request.POST.get('recipient'):
             context['form'] = NewsletterSignupForm(request.POST)
