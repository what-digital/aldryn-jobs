# -*- coding: utf-8 -*-

from __future__ import unicode_literals

from django.utils.translation import ugettext_lazy as _

from cms.plugin_base import CMSPluginBase
from cms.plugin_pool import plugin_pool

from .forms import (
    JobListPluginForm,
    JobCategoriesListPluginForm,
)
from .models import (
    JobListPlugin,
    JobCategoriesPlugin,
    JobOpening,
)
from .utils import namespace_is_apphooked


class NameSpaceCheckMixin(object):

    def render(self, context, instance, placeholder):
        # check if we have a valid app_config that is app hooked to a page.
        # so that we won't have a 500 error if page with that app hook
        # was deleted.
        namespace = (instance.app_config.namespace if instance.app_config
                     else '')

        if not namespace_is_apphooked(namespace):
            context['plugin_configuration_error'] = _(
                'There is an error in plugin configuration: selected Job '
                'config is not available. Please switch to edit mode and '
                'change plugin app_config settings to use valid config. '
                'Also note that aldryn-jobs should be used at least once '
                'as an apphook for that config.')

        return super(NameSpaceCheckMixin, self).render(
            context, instance, placeholder)


class JobCategoriesList(NameSpaceCheckMixin, CMSPluginBase):
    model = JobCategoriesPlugin
    form = JobCategoriesListPluginForm
    module = 'Jobs'
    name = _('Categories list')
    render_template = 'aldryn_jobs/plugins/categories_list.html'


class JobList(NameSpaceCheckMixin, CMSPluginBase):
    form = JobListPluginForm
    model = JobListPlugin
    module = "Jobs"
    name = _('Job List')
    render_template = 'aldryn_jobs/plugins/latest_entries.html'

<<<<<<< HEAD
=======
    def render(self, context, instance, placeholder):
        context = super(JobList, self).render(context, instance, placeholder)
        namespace = (instance.app_config.namespace if instance.app_config
                     else '')
        if namespace == '' or context.get('plugin_configuration_error', False):
            vacancies = JobOpening.objects.none()
        else:
            vacancies = instance.job_openings(namespace)
        context['vacancies'] = vacancies
        context['vacancies_count'] = vacancies.count()
        return context


class JobNewsletter(NameSpaceCheckMixin, CMSPluginBase):
    module = 'Jobs'
    render_template = 'aldryn_jobs/plugins/newsletter_registration.html'
    name = _('Form for Newsletter')
    model = JobNewsletterRegistrationPlugin
    form = JobNewsletterRegistrationPluginForm
    cache = False

>>>>>>> 988f79ff
    def render(self, context, instance, placeholder):
        context = super(JobList, self).render(context, instance, placeholder)
        namespace = (instance.app_config.namespace if instance.app_config
                     else '')
        if namespace == '' or context.get('plugin_configuration_error', False):
            vacancies = JobOpening.objects.none()
        else:
            vacancies = instance.job_openings(namespace)
        context['vacancies'] = vacancies
        context['vacancies_count'] = len(vacancies)
        return context


plugin_pool.register_plugin(JobCategoriesList)
plugin_pool.register_plugin(JobList)<|MERGE_RESOLUTION|>--- conflicted
+++ resolved
@@ -55,30 +55,6 @@
     name = _('Job List')
     render_template = 'aldryn_jobs/plugins/latest_entries.html'
 
-<<<<<<< HEAD
-=======
-    def render(self, context, instance, placeholder):
-        context = super(JobList, self).render(context, instance, placeholder)
-        namespace = (instance.app_config.namespace if instance.app_config
-                     else '')
-        if namespace == '' or context.get('plugin_configuration_error', False):
-            vacancies = JobOpening.objects.none()
-        else:
-            vacancies = instance.job_openings(namespace)
-        context['vacancies'] = vacancies
-        context['vacancies_count'] = vacancies.count()
-        return context
-
-
-class JobNewsletter(NameSpaceCheckMixin, CMSPluginBase):
-    module = 'Jobs'
-    render_template = 'aldryn_jobs/plugins/newsletter_registration.html'
-    name = _('Form for Newsletter')
-    model = JobNewsletterRegistrationPlugin
-    form = JobNewsletterRegistrationPluginForm
-    cache = False
-
->>>>>>> 988f79ff
     def render(self, context, instance, placeholder):
         context = super(JobList, self).render(context, instance, placeholder)
         namespace = (instance.app_config.namespace if instance.app_config
@@ -92,5 +68,30 @@
         return context
 
 
+class JobNewsletter(NameSpaceCheckMixin, CMSPluginBase):
+    module = 'Jobs'
+    render_template = 'aldryn_jobs/plugins/newsletter_registration.html'
+    name = _('Form for Newsletter')
+    model = JobNewsletterRegistrationPlugin
+    form = JobNewsletterRegistrationPluginForm
+    cache = False
+
+    def render(self, context, instance, placeholder):
+        context = super(JobNewsletter, self).render(
+            context, instance, placeholder)
+        # if there is data for form (i.e validation errors) render that
+        # form with data. explicitly check that request POST has the right
+        # data.
+        request = context.get('request')
+
+        if request is not None and request.POST.get('recipient'):
+            context['form'] = NewsletterSignupForm(
+                request.POST, app_config=instance.app_config)
+        else:
+            context['form'] = NewsletterSignupForm(
+                app_config=instance.app_config)
+        return context
+
+
 plugin_pool.register_plugin(JobCategoriesList)
 plugin_pool.register_plugin(JobList)