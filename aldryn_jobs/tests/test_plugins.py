--- conflicted
+++ resolved
@@ -244,19 +244,11 @@
 
     def setUp(self):
         super(TestJobListPlugin, self).setUp()
-<<<<<<< HEAD
-        self.job_offer = self.create_default_job_offer(translated=True)
-        self.plugin_en = self.create_plugin(
-            self.plugin_page, 'en', self.app_config, joboffers=self.job_offer)
-        self.plugin_de = self.create_plugin(
-            self.plugin_page, 'de', self.app_config, joboffers=self.job_offer)
-=======
         job_opening = self.create_default_job_opening(translated=True)
         self.create_plugin(self.plugin_page, 'en', self.app_config,
                            jobopenings=job_opening)
         self.create_plugin(self.plugin_page, 'de', self.app_config,
                            jobopenings=job_opening)
->>>>>>> 99373f99
 
     def create_plugin(self, page, language, app_config, jobopenings=None,
                       **plugin_params):
