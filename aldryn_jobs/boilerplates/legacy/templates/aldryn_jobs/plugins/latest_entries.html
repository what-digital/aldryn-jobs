--- conflicted
+++ resolved
@@ -7,13 +7,8 @@
         {% endif %}
     {% else %}
         <ul class="jobs-latest-entries">
-<<<<<<< HEAD
-        {% for vacancy in vacancies %}
-            <li><p><a href="{{ vacancy.get_absolute_url }}">{{ vacancy }}</a></p></li>
-=======
         {% for job in instance.job_openings %}
             <li><p><a href="{{ job.get_absolute_url }}">{{ job }}</a></p></li>
->>>>>>> 99373f99
         {% empty %}
             <li class="jobs-empty"><p>{% trans "There are currently no job openings." %}</p></li>
         {% endfor %}
