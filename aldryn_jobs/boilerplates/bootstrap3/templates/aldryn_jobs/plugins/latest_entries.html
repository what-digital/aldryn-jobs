{% load i18n %}

<div class="aldryn aldryn-jobs aldryn-jobs-latest">
    {% if plugin_configuration_error %}
        {% if request.user.is_staff or request.user.is_superuser %}
            <p class="alert alert-danger">{{ plugin_configuration_error }}</p>
        {% endif %}
    {% else %}
        <p class="alert alert-info">
<<<<<<< HEAD
            {% blocktrans count counter=vacancies_count %}
                Showing {{ vacancies_count }} vacancy
            {% plural %}
                Showing {{ vacancies_count }} vacancies
=======
            {% blocktrans with total=instance.job_openings.count %}
                Showing {{ total }} Job Openings
>>>>>>> 99373f99
            {% endblocktrans %}
        </p>

        <div class="list-group">
<<<<<<< HEAD
            {% for vacancy in vacancies %}
                <a href="{{ vacancy.get_absolute_url }}" class="list-group-item">
                    {{ vacancy }}
                    {% if vacancy.start %}
                        <span>{{ vacancy.start|date }}</span>
=======
            {% for job in instance.job_openings %}
                <a href="{{ job.get_absolute_url }}" class="list-group-item">
                    {{ job }}
                    {% if job.start %}
                        <span>{{ job.start|date }}</span>
>>>>>>> 99373f99
                    {% endif %}
                </a>
            {% empty %}
                <div class="list-group-item">{% trans "No items available" %}</div>
            {% endfor %}
        </div>
    {% endif %}
</div><|MERGE_RESOLUTION|>--- conflicted
+++ resolved
@@ -7,32 +7,19 @@
         {% endif %}
     {% else %}
         <p class="alert alert-info">
-<<<<<<< HEAD
-            {% blocktrans count counter=vacancies_count %}
-                Showing {{ vacancies_count }} vacancy
+            {% blocktrans with openings_count=instance.job_openings.count %}
+                Showing {{ openings_count }} Job Openings
             {% plural %}
                 Showing {{ vacancies_count }} vacancies
-=======
-            {% blocktrans with total=instance.job_openings.count %}
-                Showing {{ total }} Job Openings
->>>>>>> 99373f99
             {% endblocktrans %}
         </p>
 
         <div class="list-group">
-<<<<<<< HEAD
-            {% for vacancy in vacancies %}
-                <a href="{{ vacancy.get_absolute_url }}" class="list-group-item">
-                    {{ vacancy }}
-                    {% if vacancy.start %}
-                        <span>{{ vacancy.start|date }}</span>
-=======
             {% for job in instance.job_openings %}
                 <a href="{{ job.get_absolute_url }}" class="list-group-item">
                     {{ job }}
                     {% if job.start %}
                         <span>{{ job.start|date }}</span>
->>>>>>> 99373f99
                     {% endif %}
                 </a>
             {% empty %}
