--- conflicted
+++ resolved
@@ -170,11 +170,7 @@
                 'fields': ['title', 'slug', 'lead_in']
             }),
             (_('Options'), {
-<<<<<<< HEAD
-                'fields': ['category', 'is_active', 'can_apply',]
-=======
                 'fields': ['category', 'is_active', 'can_apply']
->>>>>>> 86dbdac9
             }),
             (_('Publication period'), {
                 'fields': ['publication_start', 'publication_end']
