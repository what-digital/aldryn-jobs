--- conflicted
+++ resolved
@@ -1,32 +1,24 @@
 # -*- coding: utf-8 -*-
-from django.core.exceptions import ObjectDoesNotExist
 import os
+import cms
+
 from django import forms
 from django.conf import settings
+from django.core.exceptions import ObjectDoesNotExist
 from django.core.urlresolvers import reverse
 from django.template.defaultfilters import slugify
 from django.utils.safestring import mark_safe
-<<<<<<< HEAD
 from django.utils.translation import ugettext as _, get_language
-=======
-from django.utils.translation import get_language
-from django.utils.translation import ugettext as _
->>>>>>> 7be6b1ea
 
 from multiupload.fields import MultiFileField
 from distutils.version import LooseVersion
 from emailit.api import send_mail
 from parler.forms import TranslatableModelForm
 from unidecode import unidecode
-import cms
-
-<<<<<<< HEAD
+
 from .models import (
-    JobApplication, JobApplicationAttachment, JobCategory, JobOffer
+    JobApplication, JobApplicationAttachment, JobCategory, JobOffer, NewsletterSignup
 )
-=======
-from .models import JobApplication, JobApplicationAttachment, NewsletterSignup
->>>>>>> 7be6b1ea
 
 
 SEND_ATTACHMENTS_WITH_EMAIL = getattr(settings, 'ALDRYN_JOBS_SEND_ATTACHMENTS_WITH_EMAIL', True)
@@ -84,17 +76,11 @@
 
     def report_error(self, conflict):
         address = '<a href="%(url)s" target="_blank">%(label)s</a>' % {
-<<<<<<< HEAD
-            'url': conflict.get_absolute_url(),
+            'url': conflict.master.get_absolute_url(),
             'label': _('the conflicting object')}
         error_message = (
             _('Conflicting slug. See %(address)s.') % {'address': address}
         )
-=======
-            'url': conflict.master.get_absolute_url(),
-            'label': _('the conflicting object')}
-        error_message = _('Conflicting slug. See %(address)s.') % {'address': address}
->>>>>>> 7be6b1ea
         self.append_to_errors(field='slug', message=mark_safe(error_message))
 
     def append_to_errors(self, field, message):
