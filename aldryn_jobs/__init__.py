--- conflicted
+++ resolved
@@ -1,7 +1,2 @@
 # -*- coding: utf-8 -*-
-<<<<<<< HEAD
-__version__ = '0.3.0'
-request_job_offer_identifier = 'current_aldryn_jobs_job_offer'
-=======
-__version__ = '0.2.4'
->>>>>>> 890fa872
+__version__ = '0.2.4'