--- conflicted
+++ resolved
@@ -1,33 +1,28 @@
 # -*- coding: utf-8 -*-
+
 from django.conf import settings
+from django.contrib import messages
 from django.core.urlresolvers import reverse
-from django.contrib import messages
-<<<<<<< HEAD
-from django.http import Http404
-from django.shortcuts import redirect
-from django.utils.translation import pgettext_lazy as _, get_language_from_request
-from django.views.generic import DetailView, ListView
-
-from aldryn_jobs import request_job_offer_identifier
-from aldryn_jobs.forms import JobApplicationForm
-from aldryn_jobs.models import JobCategory, JobOffer
-=======
-from django.http import Http404, HttpResponseRedirect, HttpResponsePermanentRedirect
+from django.http import (
+    Http404, HttpResponseRedirect, HttpResponsePermanentRedirect
+)
 from django.shortcuts import redirect, render, render_to_response
 from django.template import RequestContext
-from django.utils.translation import pgettext
-from django.views.generic import CreateView, DetailView, ListView, TemplateView, View
+from django.utils.translation import (
+    pgettext_lazy as _, get_language_from_request
+)
+from django.views.generic import (
+    CreateView, DetailView, ListView, TemplateView, View
+)
 from django.views.generic.base import TemplateResponseMixin
-from django.utils.translation import ugettext_lazy as _
->>>>>>> 7be6b1ea
-from menus.utils import set_language_changer
 
 from cms.utils.i18n import get_default_language
 from emailit.api import send_mail
+from menus.utils import set_language_changer
 
 from . import request_job_offer_identifier
 from .forms import (
-    JobApplicationForm, NewsletterConfirmationForm,NewsletterSignupForm,
+    JobApplicationForm, NewsletterConfirmationForm, NewsletterSignupForm,
     NewsletterUnsubscriptionForm, NewsletterResendConfirmationForm
 )
 from .models import (
@@ -51,22 +46,18 @@
 
 
 class CategoryJobOfferList(JobOfferList):
+
     def get_queryset(self):
         qs = super(CategoryJobOfferList, self).get_queryset()
         language = get_language_from_request(self.request)
 
         category_slug = self.kwargs['category_slug']
         try:
-<<<<<<< HEAD
             category = (
                 JobCategory.objects.language(language)
                                    .translated(language, slug=category_slug)
                                    .get()
             )
-=======
-            category = JobCategory.objects.language().get(
-                slug=self.kwargs['category_slug'])
->>>>>>> 7be6b1ea
         except JobCategory.DoesNotExist:
             raise Http404
 
@@ -88,7 +79,6 @@
         self.object = self.get_object()
         return super(JobOfferDetail, self).dispatch(request, *args, **kwargs)
 
-<<<<<<< HEAD
     def get_object(self, queryset=None):
         if queryset is None:
             queryset = self.get_queryset()
@@ -100,23 +90,16 @@
                     .translated(language, **{slug_field: slug})
         )
 
-        job_offer = queryset.get()
-        if not job_offer and not job_offer.get_active() and not self.request.user.is_staff:
-            raise Http404(_(
-                'aldryn-jobs', 'Offer is not longer valid.'
-            ))
-=======
-    def get_object(self):
-        # django-hvad 0.3.0 doesn't support Q conditions in `get` method
-        # https://github.com/KristianOellegaard/django-hvad/issues/119
-        job_offer = super(JobOfferDetail, self).get_object()
-        if not job_offer.get_active() and not self.request.user.is_staff:
-            raise Http404(
-                pgettext('aldryn-jobs', 'Offer is not longer valid.'))
->>>>>>> 7be6b1ea
-        setattr(self.request, request_job_offer_identifier, job_offer)
-        self.set_language_changer(job_offer=job_offer)
-        return job_offer
+        try:
+            job_offer = queryset.get()
+        except JobOffer.DoesNotExist:
+            job_offer = None
+        finally:
+            if (not job_offer and not job_offer.get_active() and
+                    not self.request.user.is_staff):
+                raise Http404(_(
+                    'aldryn-jobs', 'Offer is not longer valid.'
+                ))
 
     def get_form_class(self):
         return self.form_class
@@ -162,15 +145,10 @@
         """Handles application for the job."""
 
         if not self.object.can_apply:
-<<<<<<< HEAD
             messages.success(
                 self.request,
                 _('aldryn-jobs', 'You can\'t apply for this job.')
             )
-=======
-            messages.success(self.request, pgettext('aldryn-jobs',
-                                                    'You can\'t apply for this job.'))
->>>>>>> 7be6b1ea
             return redirect(self.object.get_absolute_url())
 
         form_class = self.get_form_class()
@@ -178,16 +156,10 @@
 
         if self.form.is_valid():
             self.form.save()
-<<<<<<< HEAD
             msg = (
                 _('aldryn-jobs', 'You have successfully applied for %(job)s.')
                 % {'job': self.object.title}
             )
-=======
-            msg = pgettext('aldryn-jobs',
-                           'You have successfully applied for %(job)s.') % {
-                      'job': self.object.title}
->>>>>>> 7be6b1ea
             messages.success(self.request, msg)
             return redirect(self.object.get_absolute_url())
         else:
