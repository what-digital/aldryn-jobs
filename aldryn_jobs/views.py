--- conflicted
+++ resolved
@@ -47,13 +47,8 @@
         try:
             self.category = (
                 JobCategory.objects
-<<<<<<< HEAD
                            .language(language)
-                           .translated(language, slug=category_slug)
-=======
-                           .language(language).active_translations(
-                                language, slug=category_slug)
->>>>>>> 387b66b9
+                           .active_translations(language, slug=category_slug)
                            .namespace(self.namespace)
                            .get()
             )
