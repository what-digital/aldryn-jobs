--- conflicted
+++ resolved
@@ -1,12 +1,6 @@
-<<<<<<< HEAD
 ###########
 Aldryn Jobs
 ###########
-=======
-===========
-Aldryn Jobs
-===========
->>>>>>> bc016d83
 
 .. image:: https://magnum.travis-ci.com/aldryn/aldryn-jobs.svg?token=2aLiyxMhwop2hnmajHuq&branch=master
     :target: https://magnum.travis-ci.com/aldryn/aldryn-jobs
@@ -20,19 +14,12 @@
 Please see the `Aldryn Jobs documentation <http://aldryn-jobs.readthedocs.org>`_,
 which includes information on installation and getting started.
 
-<<<<<<< HEAD
 It also contains `documentation for content editors and end-users
 <http://aldryn-jobs.readthedocs.org/en/latest/user/index.html>`_.
-=======
+
 IMPORTANT NOTE: ::
 
-    This repo is not ready for public use and is expected to undergo rapid change before its v1.0 release.
-
-
-Installation
-============
->>>>>>> bc016d83
-
+    This repo is not ready for public use and is expected to undergo rapid change before its v1.0       release.
 
 ************
 Contributing
